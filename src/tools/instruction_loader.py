import os
from typing import Dict, Optional
from livekit.agents import function_tool, RunContext


class InstructionLoader:
    """Loads instruction flows dynamically based on customer intent"""
    
    def __init__(self):
        current_dir = os.path.dirname(os.path.abspath(__file__))
        project_root = os.path.dirname(os.path.dirname(current_dir))
        self.instructions_dir = os.path.join(project_root, 'data', 'Instructions')
        
        # Mapping between intents and instruction files (OPTIMIZED versions)
        self.intent_to_file = {
<<<<<<< HEAD
            'KYC_APPROVAL': 'Enhanced_KYC_Approval_Contractor_OPTIMIZED.txt',
            'POINT_REDEMPTION': 'Unable_to_redeem_points_OPTIMIZED.txt', 
            'QR_SCANNING': 'QR_Scanning_OPTIMIZED.txt',
            'ACCOUNT_BLOCKED': 'Account_Blocked_OPTIMIZED.txt',
            'UNCLEAR': None  # Will use general inquiry approach
=======
            'KYC_APPROVAL': 'Enhanced_KYC_Approval_Contractor.txt',
            'POINT_REDEMPTION': 'Unable_to_redeem_points.txt', 
            'QR_SCANNING': 'QR_Scanning_Merged.txt',
            'ACCOUNT_BLOCKED': 'Painter_Contractor_Account_Blocked.txt',
            'UNCLEAR': None
>>>>>>> 1d2a10a2
        }
        
        self.scenario_to_file = {
            'KYC_PENDING': 'Enhanced_KYC_Approval_Contractor_OPTIMIZED.txt',
            'INVALID_BARCODE': 'QR_Scanning_OPTIMIZED.txt',
            'ENHANCED_KYC': 'Enhanced_KYC_Approval_Contractor_OPTIMIZED.txt'
        }
    
    def load_instruction_file(self, filename: str) -> Optional[str]:
        """
        Load instruction content from file
        
        Args:
            filename: Name of the instruction file to load
            
        Returns:
            File content as string, or None if file not found
        """
        if not filename:
            return None
            
        file_path = os.path.join(self.instructions_dir, filename)
        
        try:
            with open(file_path, 'r', encoding='utf-8') as f:
                content = f.read()
            return content
        except FileNotFoundError:
            print(f"Warning: Instruction file {filename} not found at {file_path}")
            return None
        except Exception as e:
            print(f"Error loading instruction file {filename}: {str(e)}")
            return None
    
    def get_instruction_for_intent(self, intent: str, scenario: Optional[str] = None) -> Optional[str]:
        """
        Get instruction content for a specific intent
        
        Args:
            intent: Customer intent (KYC_APPROVAL, POINT_REDEMPTION, etc.)
            scenario: Optional specific scenario within the intent
            
        Returns:
            Instruction content as string
        """
        # First check for specific scenario
        if scenario and scenario in self.scenario_to_file:
            filename = self.scenario_to_file[scenario]
            content = self.load_instruction_file(filename)
            if content:
                return content
        
        # Fall back to general intent mapping
        filename = self.intent_to_file.get(intent)
        if filename:
            return self.load_instruction_file(filename)
        
        return None
    
    def list_available_instructions(self) -> Dict:
        """
        List all available instruction files
        
        Returns:
            Dictionary of available instructions with their descriptions
        """
        available_files = {}
        
        if os.path.exists(self.instructions_dir):
            for filename in os.listdir(self.instructions_dir):
                if filename.endswith('.txt'):
                    file_path = os.path.join(self.instructions_dir, filename)
                    try:
                        with open(file_path, 'r', encoding='utf-8') as f:
                            # Read first few lines to get description
                            first_lines = []
                            for i, line in enumerate(f):
                                if i >= 3:  # Read first 3 lines
                                    break
                                first_lines.append(line.strip())
                        
                        available_files[filename] = {
                            'description': ' '.join(first_lines),
                            'path': file_path
                        }
                    except Exception as e:
                        available_files[filename] = {
                            'description': f'Error reading file: {str(e)}',
                            'path': file_path
                        }
        
        return available_files


# Initialize loader instance (singleton)
_instruction_loader = InstructionLoader()


def load_instructions_for_intent_func(intent: str, scenario: Optional[str] = None) -> Dict:
    """
    Load the appropriate instruction flow based on customer intent.
    
    This tool loads the specific instruction file that the agent should follow
    based on the customer's identified intent.
    
    Args:
        intent: The customer intent (KYC_APPROVAL, POINT_REDEMPTION, QR_SCANNING, ACCOUNT_BLOCKED)
        scenario: Optional specific scenario for more targeted instructions
        
    Returns:
        Dictionary containing:
        - intent: The intent being handled
        - scenario: The specific scenario (if provided)
        - instructions: The full instruction content to follow
        - filename: The instruction file that was loaded
        - available: Whether instructions were found
        - summary: Brief summary of what these instructions cover
    """
    
    instructions = _instruction_loader.get_instruction_for_intent(intent, scenario)
    filename = None
    
    # Determine which file was loaded
    if scenario and scenario in _instruction_loader.scenario_to_file:
        filename = _instruction_loader.scenario_to_file[scenario]
    elif intent in _instruction_loader.intent_to_file:
        filename = _instruction_loader.intent_to_file[intent]
    
    # Create summary based on intent
    summaries = {
        'KYC_APPROVAL': 'Instructions for handling KYC approval and contractor verification issues',
        'POINT_REDEMPTION': 'Instructions for handling point redemption and cash withdrawal issues', 
        'QR_SCANNING': 'Instructions for handling QR code scanning and barcode related issues',
        'ACCOUNT_BLOCKED': 'Instructions for handling account blocking and access issues',
        'UNCLEAR': 'No specific instructions - use general inquiry approach'
    }
    
    return {
        'intent': intent,
        'scenario': scenario,
        'instructions': instructions,
        'filename': filename,
        'available': instructions is not None,
        'summary': summaries.get(intent, 'Unknown intent type'),
        'instructions_length': len(instructions) if instructions else 0
    }


def get_available_instruction_flows_func() -> Dict:
    """
    Get list of all available instruction flows.
    
    Returns:
        Dictionary with all available instruction files and their descriptions
    """
    
    available = _instruction_loader.list_available_instructions()
    
    # Add intent mapping information
    intent_mapping = {}
    for intent, filename in _instruction_loader.intent_to_file.items():
        if filename:
            intent_mapping[intent] = filename
    
    scenario_mapping = _instruction_loader.scenario_to_file
    
    return {
        'available_files': available,
        'intent_mapping': intent_mapping,
        'scenario_mapping': scenario_mapping,
        'instructions_directory': _instruction_loader.instructions_dir,
        'total_files': len(available)
    }


def validate_instruction_files_func() -> Dict:
    """
    Validate that all required instruction files exist and are readable.
    
    Returns:
        Dictionary with validation results for each expected instruction file
    """
    
    validation_results = {}
    
    # Check intent-based files
    for intent, filename in _instruction_loader.intent_to_file.items():
        if filename:
            content = _instruction_loader.load_instruction_file(filename)
            validation_results[f"intent_{intent}"] = {
                'filename': filename,
                'exists': content is not None,
                'size': len(content) if content else 0,
                'status': 'OK' if content else 'MISSING'
            }
    
    # Check scenario-based files
    for scenario, filename in _instruction_loader.scenario_to_file.items():
        content = _instruction_loader.load_instruction_file(filename)
        validation_results[f"scenario_{scenario}"] = {
            'filename': filename,
            'exists': content is not None,
            'size': len(content) if content else 0,
            'status': 'OK' if content else 'MISSING'
        }
    
    # Overall status
    all_ok = all(result['status'] == 'OK' for result in validation_results.values())
    
    return {
        'overall_status': 'ALL_OK' if all_ok else 'SOME_MISSING',
        'details': validation_results,
        'instructions_directory': _instruction_loader.instructions_dir
    }

@function_tool()
async def load_instructions_for_intent(context: RunContext, intent: str, scenario: str = None) -> dict:
    """Load the appropriate instruction flow based on customer intent."""
    return load_instructions_for_intent_func(intent, scenario)

@function_tool()
async def get_available_instruction_flows(context: RunContext) -> dict:
    """Get list of all available instruction flows."""
    return get_available_instruction_flows_func()<|MERGE_RESOLUTION|>--- conflicted
+++ resolved
@@ -13,25 +13,17 @@
         
         # Mapping between intents and instruction files (OPTIMIZED versions)
         self.intent_to_file = {
-<<<<<<< HEAD
-            'KYC_APPROVAL': 'Enhanced_KYC_Approval_Contractor_OPTIMIZED.txt',
-            'POINT_REDEMPTION': 'Unable_to_redeem_points_OPTIMIZED.txt', 
-            'QR_SCANNING': 'QR_Scanning_OPTIMIZED.txt',
-            'ACCOUNT_BLOCKED': 'Account_Blocked_OPTIMIZED.txt',
-            'UNCLEAR': None  # Will use general inquiry approach
-=======
             'KYC_APPROVAL': 'Enhanced_KYC_Approval_Contractor.txt',
             'POINT_REDEMPTION': 'Unable_to_redeem_points.txt', 
             'QR_SCANNING': 'QR_Scanning_Merged.txt',
             'ACCOUNT_BLOCKED': 'Painter_Contractor_Account_Blocked.txt',
             'UNCLEAR': None
->>>>>>> 1d2a10a2
         }
         
         self.scenario_to_file = {
-            'KYC_PENDING': 'Enhanced_KYC_Approval_Contractor_OPTIMIZED.txt',
-            'INVALID_BARCODE': 'QR_Scanning_OPTIMIZED.txt',
-            'ENHANCED_KYC': 'Enhanced_KYC_Approval_Contractor_OPTIMIZED.txt'
+            'KYC_PENDING': 'Enhanced_KYC_Approval_Contractor.txt',
+            'INVALID_BARCODE': 'QR_Scanning_Merged.txt',
+            'ENHANCED_KYC': 'Enhanced_KYC_Approval_Contractor.txt'
         }
     
     def load_instruction_file(self, filename: str) -> Optional[str]:
